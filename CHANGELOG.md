--- conflicted
+++ resolved
@@ -5,7 +5,7 @@
 The format is based on [Keep a Changelog](https://keepachangelog.com/en/1.1.0/),
 and this project adheres to [Semantic Versioning](https://semver.org/spec/v2.0.0.html).
 
-<<<<<<< HEAD
+
 ## [unreleased] - 2025-05-07
 
 - Use the index ranges from the history attribute to calculate the grid start index. The dimension
@@ -13,8 +13,6 @@
   mapping variable.
 
 
-=======
->>>>>>> d48b3902
 ## [unreleased] - 2025-05-06
 
 - Update spatial dimension variables with a dimension scale that is computed based off the
