# Changelog

All notable changes to this project will be documented in this file.

The format is based on [Keep a Changelog](https://keepachangelog.com/en/1.1.0/),
and this project adheres to [Semantic Versioning](https://semver.org/spec/v2.0.0.html).

<<<<<<< HEAD
## [v1.4.0] - 2025-09-30

### Changed

- Updates the units attribute on SMAP L3 timestamp variables to
  `seconds since 2000-01-01 11:58:55.816Z`.
=======
## [vX.Y.Z] - Unreleased

### Changed

- Release notes for the Metadata Annotator will now include the commit history
  for that release.
>>>>>>> a12f1e04

## [v1.3.0] - 2025-09-16

### Changed

- Changes parameters when opening xarray.datatree so that strings are decoded from characters properly.
- Internally updates xarray and removes h5netcdf dependencies.

## [v1.2.0] - 2025-09-02

### Changed

- Child groups no longer have dimensions propagated down from the parent allowing panoply to plot output fields correctly.

## [v1.1.0] - 2025-08-13

### Changed

- Adds the concept and use of temporary attribute metadata overrides. Temporary attributes can be
  defined in the earthdata-varinfo configuration by using a prefix of `_*` on the attribute name.
  The metadata-annotator makes these attributes accessible in the varinfo object to assist with
  other annotations, but prevents these from being written to the datatree object and netcdf output
  file.
- Updates `master_geotransform`, `corner_point_offsets`, `subset_index_reference` from persistent
  attribute annotations to temporary attributes.
- Add Developer Notes section to README to detail the configuration required for creating spatial
  dimension variables and explain temporary attributes.


## [v1.0.4] - 2025-07-22

### Changed

- Prevent creation of unreferenced grid mapping and dimensions variables.


## [v1.0.3] - 2025-06-25

### Changed

- Add missing fill value attribute to latitude/longitude variables in SPL2SMAP_S, SPL3FTA, SPL3FTP,
  and SPL3FTP_E.
- Remove comma delimiter in coordinates attribute override for SPL3SMP & SPL3SMP_E.


## [v1.0.2] - 2025-06-06

### Changed

- Fixed geotransform metadata on `/EASE2_global_projection_36km`


## [v1.0.1] - 2025-05-28

### Changed

- Update the coordinates attribute metadata override for SPL3SMP and SPL3SMP_E to prevent the
  override on dimension variables. Also, add a metadata override that deletes the coordinate
  attribute on the latitude_pm and longitude_pm variables for SPL3SMP and SPL3SMP_E.

## [v1.0.0] - 2025-05-14

### Changed

- Use the index ranges from the history attribute to calculate the grid start index if configured to do so.
  The dimension scales are then determined based on the projection attributes provided in the associated grid
  mapping variable's `master_geotransform`.
- Update spatial dimension variables with a dimension scale that is computed based off the
  associated grid mapping variable's `master_geotransform` and the determined grid start index.
  Currently, the grid start index can be determined from the dimension's associated row/col index
  variable.
- Update Harmony Metadata Annotator to rename pseudo dimension variables
  that get created in collections that do not have dimension variables.
  Rename the dimension variables with the names provided in the earthdata-varinfo configuration file.
- Update the earthdata varinfo configuration file for SMAP L3 collections to make
  the global grid mapping variables resolution specific, add a `master_geotransform`
  attribute to all grid mapping variables, add missing dimension variables, and create a dimensions
  attribute on their associated variables.

## [v0.0.1] - 2025-03-28

### Added

- This is the first formal release of the Harmony Metadata Annotator as
  as Docker image available through the GitHub Container Registry.
- Service functionality: Ability to create, update, delete metadata attributes
  for a variable as specified via an `earthdata-varinfo` configuration file.
- Initial repository setup with utility scripts and Dockerfiles.

[v1.4.0]: https://github.com/nasa/harmony-metadata-annotator/releases/tag/1.4.0
[v1.3.0]: https://github.com/nasa/harmony-metadata-annotator/releases/tag/1.3.0
[v1.2.0]: https://github.com/nasa/harmony-metadata-annotator/releases/tag/1.2.0
[v1.1.0]: https://github.com/nasa/harmony-metadata-annotator/releases/tag/1.1.0
[v1.0.4]: https://github.com/nasa/harmony-metadata-annotator/releases/tag/1.0.4
[v1.0.3]: https://github.com/nasa/harmony-metadata-annotator/releases/tag/1.0.3
[v1.0.2]: https://github.com/nasa/harmony-metadata-annotator/releases/tag/1.0.2
[v1.0.1]: https://github.com/nasa/harmony-metadata-annotator/releases/tag/1.0.1
[v1.0.0]: https://github.com/nasa/harmony-metadata-annotator/releases/tag/1.0.0
[v0.0.1]: https://github.com/nasa/harmony-metadata-annotator/releases/tag/0.0.1<|MERGE_RESOLUTION|>--- conflicted
+++ resolved
@@ -5,21 +5,19 @@
 The format is based on [Keep a Changelog](https://keepachangelog.com/en/1.1.0/),
 and this project adheres to [Semantic Versioning](https://semver.org/spec/v2.0.0.html).
 
-<<<<<<< HEAD
 ## [v1.4.0] - 2025-09-30
 
 ### Changed
 
 - Updates the units attribute on SMAP L3 timestamp variables to
   `seconds since 2000-01-01 11:58:55.816Z`.
-=======
+
 ## [vX.Y.Z] - Unreleased
 
 ### Changed
 
 - Release notes for the Metadata Annotator will now include the commit history
   for that release.
->>>>>>> a12f1e04
 
 ## [v1.3.0] - 2025-09-16
 
